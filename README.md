--- conflicted
+++ resolved
@@ -1,14 +1,10 @@
 # Denoising diffusion models for graph generation
 
 
-Warning 1: The code has been updated after experiments were run for the paper. If you don't manage to reproduce the 
+Warning: The code has been updated after experiments were run for the paper. If you don't manage to reproduce the 
 paper results, please write to us so that we can investigate the issue.
 
-<<<<<<< HEAD
-For the conditional generation experiments, check the branch `conditional_generation`.
-=======
-Warning 3: the conditional generation experiments were implemented with an legacy version of the code. They are not yet available in the public version.
->>>>>>> 98766a4d
+For the conditional generation experiments, check the branch `conditional_generation`. It is based on a legacy version of this code.
 
 ## Environment installation
   - Download anaconda/miniconda if needed
